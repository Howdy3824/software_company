# coding=utf-8
# Copyright 2018 The Google AI Language Team Authors.
#
# Licensed under the Apache License, Version 2.0 (the "License");
# you may not use this file except in compliance with the License.
# You may obtain a copy of the License at
#
#     http://www.apache.org/licenses/LICENSE-2.0
#
# Unless required by applicable law or agreed to in writing, software
# distributed under the License is distributed on an "AS IS" BASIS,
# WITHOUT WARRANTIES OR CONDITIONS OF ANY KIND, either express or implied.
# See the License for the specific language governing permissions and
# limitations under the License.


import unittest

from transformers import is_torch_available

from .test_configuration_common import ConfigTester
from .test_modeling_common import ModelTesterMixin, ids_tensor
from .utils import CACHE_DIR, require_torch, slow, torch_device


if is_torch_available():
    import torch
    from transformers import (
        GPT2Config,
        GPT2Model,
        GPT2_PRETRAINED_MODEL_ARCHIVE_MAP,
        GPT2LMHeadModel,
        GPT2DoubleHeadsModel,
    )


@require_torch
class GPT2ModelTest(ModelTesterMixin, unittest.TestCase):

    all_model_classes = (GPT2Model, GPT2LMHeadModel, GPT2DoubleHeadsModel) if is_torch_available() else ()
    all_generative_model_classes = (
        (GPT2LMHeadModel,) if is_torch_available() else ()
    )  # TODO (PVP): Add Double HeadsModel when generate() function is changed accordingly

    class GPT2ModelTester(object):
        def __init__(
            self,
            parent,
            batch_size=13,
            seq_length=7,
            is_training=True,
            use_token_type_ids=True,
            use_input_mask=True,
            use_labels=True,
            use_mc_token_ids=True,
            vocab_size=99,
            hidden_size=32,
            num_hidden_layers=5,
            num_attention_heads=4,
            intermediate_size=37,
            hidden_act="gelu",
            hidden_dropout_prob=0.1,
            attention_probs_dropout_prob=0.1,
            max_position_embeddings=512,
            type_vocab_size=16,
            type_sequence_label_size=2,
            initializer_range=0.02,
            num_labels=3,
            num_choices=4,
            scope=None,
        ):
            self.parent = parent
            self.batch_size = batch_size
            self.seq_length = seq_length
            self.is_training = is_training
            self.use_token_type_ids = use_token_type_ids
            self.use_input_mask = use_input_mask
            self.use_labels = use_labels
            self.use_mc_token_ids = use_mc_token_ids
            self.vocab_size = vocab_size
            self.hidden_size = hidden_size
            self.num_hidden_layers = num_hidden_layers
            self.num_attention_heads = num_attention_heads
            self.intermediate_size = intermediate_size
            self.hidden_act = hidden_act
            self.hidden_dropout_prob = hidden_dropout_prob
            self.attention_probs_dropout_prob = attention_probs_dropout_prob
            self.max_position_embeddings = max_position_embeddings
            self.type_vocab_size = type_vocab_size
            self.type_sequence_label_size = type_sequence_label_size
            self.initializer_range = initializer_range
            self.num_labels = num_labels
            self.num_choices = num_choices
            self.scope = scope
            self.bos_token_id = vocab_size - 1
            self.eos_token_id = vocab_size - 1

        def prepare_config_and_inputs(self):
            input_ids = ids_tensor([self.batch_size, self.seq_length], self.vocab_size)

            input_mask = None
            if self.use_input_mask:
                input_mask = ids_tensor([self.batch_size, self.seq_length], vocab_size=2)

            token_type_ids = None
            if self.use_token_type_ids:
                token_type_ids = ids_tensor([self.batch_size, self.seq_length], self.type_vocab_size)

            mc_token_ids = None
            if self.use_mc_token_ids:
                mc_token_ids = ids_tensor([self.batch_size, self.num_choices], self.seq_length)

            sequence_labels = None
            token_labels = None
            choice_labels = None
            if self.use_labels:
                sequence_labels = ids_tensor([self.batch_size], self.type_sequence_label_size)
                token_labels = ids_tensor([self.batch_size, self.seq_length], self.num_labels)
                choice_labels = ids_tensor([self.batch_size], self.num_choices)

            config = GPT2Config(
                vocab_size=self.vocab_size,
                n_embd=self.hidden_size,
                n_layer=self.num_hidden_layers,
                n_head=self.num_attention_heads,
                # intermediate_size=self.intermediate_size,
                # hidden_act=self.hidden_act,
                # hidden_dropout_prob=self.hidden_dropout_prob,
                # attention_probs_dropout_prob=self.attention_probs_dropout_prob,
                n_positions=self.max_position_embeddings,
                n_ctx=self.max_position_embeddings,
                # type_vocab_size=self.type_vocab_size,
                # initializer_range=self.initializer_range
                bos_token_id=self.bos_token_id,
                eos_token_ids=self.eos_token_id,
            )

            head_mask = ids_tensor([self.num_hidden_layers, self.num_attention_heads], 2)

            return (
                config,
                input_ids,
                input_mask,
                head_mask,
                token_type_ids,
                mc_token_ids,
                sequence_labels,
                token_labels,
                choice_labels,
            )

        def check_loss_output(self, result):
            self.parent.assertListEqual(list(result["loss"].size()), [])

        def create_and_check_gpt2_model(self, config, input_ids, input_mask, head_mask, token_type_ids, *args):
            model = GPT2Model(config=config)
            model.to(torch_device)
            model.eval()

            model(input_ids, token_type_ids=token_type_ids, head_mask=head_mask)
            model(input_ids, token_type_ids=token_type_ids)
            sequence_output, presents = model(input_ids)

            result = {
                "sequence_output": sequence_output,
                "presents": presents,
            }
            self.parent.assertListEqual(
                list(result["sequence_output"].size()), [self.batch_size, self.seq_length, self.hidden_size],
            )
            self.parent.assertEqual(len(result["presents"]), config.n_layer)

        def create_and_check_gpt2_model_past(self, config, input_ids, input_mask, head_mask, token_type_ids, *args):
            model = GPT2Model(config=config)
            model.to(torch_device)
            model.eval()

            # first forward pass
            output, past = model(input_ids, token_type_ids=token_type_ids)

            # create hypothetical next token and extent to next_input_ids
            next_tokens = ids_tensor((self.batch_size, 1), config.vocab_size)
            next_token_types = ids_tensor([self.batch_size, 1], self.type_vocab_size)

            # append to next input_ids and token_type_ids
            next_input_ids = torch.cat([input_ids, next_tokens], dim=-1)
            next_token_type_ids = torch.cat([token_type_ids, next_token_types], dim=-1)

            output_from_no_past, _ = model(next_input_ids, token_type_ids=next_token_type_ids)
            output_from_past, _ = model(next_tokens, token_type_ids=next_token_types, past=past)

            # select random slice
            random_slice_idx = ids_tensor((1,), output_from_past.shape[-1]).item()
            output_from_no_past_slice = output_from_no_past[:, -1, random_slice_idx].detach()
            output_from_past_slice = output_from_past[:, 0, random_slice_idx].detach()

            # test that outputs are equal for slice
            self.parent.assertTrue(torch.allclose(output_from_past_slice, output_from_no_past_slice, atol=1e-3))

        def create_and_check_gpt2_model_attention_mask_past(
            self, config, input_ids, input_mask, head_mask, token_type_ids, *args
        ):
            model = GPT2Model(config=config)
            model.to(torch_device)
            model.eval()

            # create attention mask
            attn_mask = torch.ones(input_ids.shape, dtype=torch.long, device=torch_device)
            half_seq_length = self.seq_length // 2
            attn_mask[:, half_seq_length:] = 0

            # first forward pass
            output, past = model(input_ids, attention_mask=attn_mask)

            # create hypothetical next token and extent to next_input_ids
            next_tokens = ids_tensor((self.batch_size, 1), config.vocab_size)

            # change a random masked slice from input_ids
            random_seq_idx_to_change = ids_tensor((1,), half_seq_length).item() + 1
            random_other_next_tokens = ids_tensor((self.batch_size, 1), config.vocab_size).squeeze(-1)
            input_ids[:, -random_seq_idx_to_change] = random_other_next_tokens

            # append to next input_ids and attn_mask
            next_input_ids = torch.cat([input_ids, next_tokens], dim=-1)
            attn_mask = torch.cat(
                [attn_mask, torch.ones((attn_mask.shape[0], 1), dtype=torch.long, device=torch_device)], dim=1
            )

            # get two different outputs
            output_from_no_past, _ = model(next_input_ids, attention_mask=attn_mask)
            output_from_past, _ = model(next_tokens, past=past, attention_mask=attn_mask)

            # select random slice
            random_slice_idx = ids_tensor((1,), output_from_past.shape[-1]).item()
            output_from_no_past_slice = output_from_no_past[:, -1, random_slice_idx].detach()
            output_from_past_slice = output_from_past[:, 0, random_slice_idx].detach()

            # test that outputs are equal for slice
            self.parent.assertTrue(torch.allclose(output_from_past_slice, output_from_no_past_slice, atol=1e-3))

        def create_and_check_lm_head_model(self, config, input_ids, input_mask, head_mask, token_type_ids, *args):
            model = GPT2LMHeadModel(config)
            model.to(torch_device)
            model.eval()

            loss, lm_logits, _ = model(input_ids, token_type_ids=token_type_ids, labels=input_ids)

            result = {"loss": loss, "lm_logits": lm_logits}

            self.parent.assertListEqual(list(result["loss"].size()), [])
            self.parent.assertListEqual(
                list(result["lm_logits"].size()), [self.batch_size, self.seq_length, self.vocab_size],
            )

        def create_and_check_double_lm_head_model(
            self, config, input_ids, input_mask, head_mask, token_type_ids, mc_token_ids, *args
        ):
            model = GPT2DoubleHeadsModel(config)
            model.to(torch_device)
            model.eval()

            multiple_choice_inputs_ids = input_ids.unsqueeze(1).expand(-1, self.num_choices, -1).contiguous()
            multiple_choice_input_mask = input_mask.unsqueeze(1).expand(-1, self.num_choices, -1).contiguous()
            multiple_choice_token_type_ids = token_type_ids.unsqueeze(1).expand(-1, self.num_choices, -1).contiguous()

            inputs = {
                "input_ids": multiple_choice_inputs_ids,
                "mc_token_ids": mc_token_ids,
                "attention_mask": multiple_choice_input_mask,
                "token_type_ids": multiple_choice_token_type_ids,
                "lm_labels": multiple_choice_inputs_ids,
            }

            loss, lm_logits, mc_logits, _ = model(**inputs)

            result = {"loss": loss, "lm_logits": lm_logits, "mc_logits": mc_logits}

            self.parent.assertListEqual(list(result["loss"].size()), [])
            self.parent.assertListEqual(
                list(result["lm_logits"].size()),
                [self.batch_size, self.num_choices, self.seq_length, self.vocab_size],
            )
            self.parent.assertListEqual(list(result["mc_logits"].size()), [self.batch_size, self.num_choices])

        def prepare_config_and_inputs_for_common(self):
            config_and_inputs = self.prepare_config_and_inputs()

            (
                config,
                input_ids,
                input_mask,
                head_mask,
                token_type_ids,
                mc_token_ids,
                sequence_labels,
                token_labels,
                choice_labels,
            ) = config_and_inputs

            inputs_dict = {
                "input_ids": input_ids,
                "token_type_ids": token_type_ids,
                "head_mask": head_mask,
            }

            return config, inputs_dict

    def setUp(self):
        self.model_tester = GPT2ModelTest.GPT2ModelTester(self)
        self.config_tester = ConfigTester(self, config_class=GPT2Config, n_embd=37)

    def test_config(self):
        self.config_tester.run_common_tests()

    def test_gpt2_model(self):
        config_and_inputs = self.model_tester.prepare_config_and_inputs()
        self.model_tester.create_and_check_gpt2_model(*config_and_inputs)

    def test_gpt2_model_past(self):
        config_and_inputs = self.model_tester.prepare_config_and_inputs()
        self.model_tester.create_and_check_gpt2_model_past(*config_and_inputs)

    def test_gpt2_model_att_mask_past(self):
        config_and_inputs = self.model_tester.prepare_config_and_inputs()
        self.model_tester.create_and_check_gpt2_model_attention_mask_past(*config_and_inputs)

    def test_gpt2_lm_head_model(self):
        config_and_inputs = self.model_tester.prepare_config_and_inputs()
        self.model_tester.create_and_check_lm_head_model(*config_and_inputs)

    def test_gpt2_double_lm_head_model(self):
        config_and_inputs = self.model_tester.prepare_config_and_inputs()
        self.model_tester.create_and_check_double_lm_head_model(*config_and_inputs)

    @slow
    def test_model_from_pretrained(self):
        for model_name in list(GPT2_PRETRAINED_MODEL_ARCHIVE_MAP.keys())[:1]:
            model = GPT2Model.from_pretrained(model_name, cache_dir=CACHE_DIR)
            self.assertIsNotNone(model)


class GPT2ModelLanguageGenerationTest(unittest.TestCase):
    @slow
    def test_lm_generate_gpt2(self):
        model = GPT2LMHeadModel.from_pretrained("gpt2")
        input_ids = torch.Tensor([[464, 3290, 318, 13779]]).long()  # The dog is cute
        expected_output_ids = [
            464,
            3290,
            318,
            13779,
            1165,
            13,
            632,
            7832,
            284,
            6437,
            319,
            502,
            290,
            318,
            922,
            329,
            502,
            357,
            1169,
            3290,
        ]  # The dog is cute too. It likes to rub on me and is good for me (the dog
        torch.manual_seed(0)

        output_ids = model.generate(input_ids)

        self.assertListEqual(output_ids[0].tolist(), expected_output_ids)

    @slow
    def test_lm_generate_distilgpt2(self):
        model = GPT2LMHeadModel.from_pretrained("distilgpt2")
        input_ids = torch.Tensor([[464, 1893]]).long()  # The president
        expected_output_ids = [
            464,
            1893,
            286,
            262,
            1578,
            1829,
            11,
            290,
            262,
            1893,
            286,
            262,
            1578,
            7526,
            11,
            423,
            587,
            287,
            262,
            2635,
        ]  # The president of the United States, and the president of the United Kingdom, have been in the White

<<<<<<< HEAD
        output_ids = model.generate(input_ids)
=======
        output_ids = model.generate(
            input_ids,
            do_sample=False,
            bos_token_id=self.special_tokens["bos_token_id"],
            eos_token_ids=self.special_tokens["eos_token_id"],
        )

>>>>>>> f2ad987f
        self.assertListEqual(output_ids[0].tolist(), expected_output_ids)<|MERGE_RESOLUTION|>--- conflicted
+++ resolved
@@ -399,15 +399,5 @@
             2635,
         ]  # The president of the United States, and the president of the United Kingdom, have been in the White
 
-<<<<<<< HEAD
-        output_ids = model.generate(input_ids)
-=======
-        output_ids = model.generate(
-            input_ids,
-            do_sample=False,
-            bos_token_id=self.special_tokens["bos_token_id"],
-            eos_token_ids=self.special_tokens["eos_token_id"],
-        )
-
->>>>>>> f2ad987f
+        output_ids = model.generate(input_ids, do_sample=False)
         self.assertListEqual(output_ids[0].tolist(), expected_output_ids)